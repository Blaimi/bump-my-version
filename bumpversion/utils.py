--- conflicted
+++ resolved
@@ -7,12 +7,8 @@
 
 if TYPE_CHECKING:  # pragma: no-coverage
     from bumpversion.config import Config
-<<<<<<< HEAD
+    from bumpversion.scm import SCMInfo
     from bumpversion.versioning.models import Version
-=======
-    from bumpversion.scm import SCMInfo
-    from bumpversion.version_part import Version
->>>>>>> f4cf5b27
 
 
 def extract_regex_flags(regex_pattern: str) -> Tuple[str, str]:
